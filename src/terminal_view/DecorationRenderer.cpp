--- conflicted
+++ resolved
@@ -188,20 +188,21 @@
     } // }}}
     { // {{{ framed
         auto const cellHeight = screenCoordinates_.cellHeight;
-        auto const thickness = max(lineThickness_ * baseline / 3, 1u);
+        auto const thickness = max(lineThickness_ * width / 20, 1u);
         auto image = atlas::Buffer(width * cellHeight, 0u);
+        auto const gap = thickness;
 
         // Draws the top and bottom horizontal lines
-        for (unsigned y = 0; y < thickness; ++y)
-            for (unsigned x = 0; x < width; ++x)
+        for (unsigned y = gap; y < thickness + gap; ++y)
+            for (unsigned x = gap; x < width - gap; ++x)
             {
                 image[y * width + x] = 0xFF;
                 image[(cellHeight - 1 - y) * width + x] = 0xFF;
             }
-        
+
         // Draws the left and right vertical lines
-        for (unsigned y = 0; y < cellHeight; y++)
-            for (unsigned x = 0; x < thickness; ++x)
+        for (unsigned y = gap; y < cellHeight - gap; y++)
+            for (unsigned x = gap; x < thickness + gap; ++x)
             {
                 image[y * width + x] = 0xFF;
                 image[y * width + (width - 1 - x)] = 0xFF;
@@ -232,9 +233,6 @@
             move(image)
         );
     } // }}}
-<<<<<<< HEAD
-    // TODO: CrossedOut
-=======
     { // {{{ crossed-out
         auto const middleCell = screenCoordinates_.cellHeight / 2;
         auto const thickness = max(lineThickness_ * baseline / 3, 1u);
@@ -252,8 +250,6 @@
             move(image)
         );
     } // }}}
-    // TODO: Framed
->>>>>>> 915f435b
     // TODO: Encircle
 }
 
